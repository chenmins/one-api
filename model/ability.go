package model

import (
	"fmt"
	"one-api/common"
	"strings"
)

type Ability struct {
	Group             string `json:"group" gorm:"type:varchar(32);primaryKey;autoIncrement:false"`
	Model             string `json:"model" gorm:"primaryKey;autoIncrement:false"`
	ChannelId         int    `json:"channel_id" gorm:"primaryKey;autoIncrement:false;index"`
	Enabled           bool   `json:"enabled"`
	AllowStreaming    int    `json:"allow_streaming" gorm:"default:1"`
	AllowNonStreaming int    `json:"allow_non_streaming" gorm:"default:1"`
}

func GetRandomSatisfiedChannel(group string, model string, stream bool) (*Channel, error) {
	ability := Ability{}
	var err error = nil

	cmd := "`group` = ? and model = ? and enabled = 1"

<<<<<<< HEAD
	if stream {
		cmd += fmt.Sprintf(" and allow_streaming = %d", common.ChannelAllowStreamEnabled)
	} else {
		cmd += fmt.Sprintf(" and allow_non_streaming = %d", common.ChannelAllowNonStreamEnabled)
	}

	if common.UsingSQLite {
=======
	if common.UsingPostgreSQL {
		// Make cmd compatible with PostgreSQL
		cmd = "\"group\" = ? and model = ? and enabled = true"
	}

	if common.UsingSQLite || common.UsingPostgreSQL {
>>>>>>> bba49c95
		err = DB.Where(cmd, group, model).Order("RANDOM()").Limit(1).First(&ability).Error
	} else {
		err = DB.Where(cmd, group, model).Order("RAND()").Limit(1).First(&ability).Error
	}
	if err != nil {
		return nil, err
	}
	channel := Channel{}
	channel.Id = ability.ChannelId
	err = DB.First(&channel, "id = ?", ability.ChannelId).Error
	return &channel, err
}

func (channel *Channel) AddAbilities() error {
	models_ := strings.Split(channel.Models, ",")
	groups_ := strings.Split(channel.Group, ",")
	abilities := make([]Ability, 0, len(models_))
	for _, model := range models_ {
		for _, group := range groups_ {
			ability := Ability{
				Group:             group,
				Model:             model,
				ChannelId:         channel.Id,
				Enabled:           channel.Status == common.ChannelStatusEnabled,
				AllowStreaming:    channel.AllowStreaming,
				AllowNonStreaming: channel.AllowNonStreaming,
			}
			abilities = append(abilities, ability)
		}
	}
	return DB.Create(&abilities).Error
}

func (channel *Channel) DeleteAbilities() error {
	return DB.Where("channel_id = ?", channel.Id).Delete(&Ability{}).Error
}

// UpdateAbilities updates abilities of this channel.
// Make sure the channel is completed before calling this function.
func (channel *Channel) UpdateAbilities() error {
	// A quick and dirty way to update abilities
	// First delete all abilities of this channel
	err := channel.DeleteAbilities()
	if err != nil {
		return err
	}
	// Then add new abilities
	err = channel.AddAbilities()
	if err != nil {
		return err
	}
	return nil
}

func UpdateAbilityStatus(channelId int, status bool) error {
	return DB.Model(&Ability{}).Where("channel_id = ?", channelId).Select("enabled").Update("enabled", status).Error
}<|MERGE_RESOLUTION|>--- conflicted
+++ resolved
@@ -21,22 +21,24 @@
 
 	cmd := "`group` = ? and model = ? and enabled = 1"
 
-<<<<<<< HEAD
+	if common.UsingPostgreSQL {
+		// Make cmd compatible with PostgreSQL
+		cmd = "\"group\" = ? and model = ? and enabled = true"
+	}
+
 	if stream {
 		cmd += fmt.Sprintf(" and allow_streaming = %d", common.ChannelAllowStreamEnabled)
 	} else {
 		cmd += fmt.Sprintf(" and allow_non_streaming = %d", common.ChannelAllowNonStreamEnabled)
 	}
 
-	if common.UsingSQLite {
-=======
-	if common.UsingPostgreSQL {
-		// Make cmd compatible with PostgreSQL
-		cmd = "\"group\" = ? and model = ? and enabled = true"
+	if common.UsingSQLite || common.UsingPostgreSQL {
+		err = DB.Where(cmd, group, model).Order("RANDOM()").Limit(1).First(&ability).Error
+	} else {
+		cmd += fmt.Sprintf(" and allow_non_streaming = %d", common.ChannelAllowNonStreamEnabled)
 	}
 
-	if common.UsingSQLite || common.UsingPostgreSQL {
->>>>>>> bba49c95
+	if common.UsingSQLite {
 		err = DB.Where(cmd, group, model).Order("RANDOM()").Limit(1).First(&ability).Error
 	} else {
 		err = DB.Where(cmd, group, model).Order("RAND()").Limit(1).First(&ability).Error

--- conflicted
+++ resolved
@@ -5,11 +5,7 @@
 	"encoding/json"
 	"errors"
 	"fmt"
-<<<<<<< HEAD
-=======
-	"github.com/gin-gonic/gin"
 	"io"
->>>>>>> 34d517cf
 	"net/http"
 	"one-api/common"
 	"one-api/model"
@@ -53,11 +49,6 @@
 		if baseURL := channel.GetBaseURL(); len(baseURL) > 0 {
 			requestURL = baseURL
 		}
-<<<<<<< HEAD
-=======
-		requestURL = getFullRequestURL(requestURL, "/v1/chat/completions", channel.Type)
-	}
->>>>>>> 34d517cf
 
 		requestURL = getFullRequestURL(requestURL, "/v1/chat/completions", channel.Type)
 	}
